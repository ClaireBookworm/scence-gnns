# command
python transfer.py \
    --pretrained-model checkpoints/pong_k3/model.pt \
    --new-dataset data/spaceinvaders_train.h5 \
    --batch-size 512 \
    --epochs 50 \
    --learning-rate 1e-4 \
    --encoder medium \
    --action-dim 6 --name space_transfer \
    --decoder \
    --device-id 0


import argparse
import torch
import utils
import datetime
import os
import pickle

import numpy as np
import logging

from torch.utils import data
import torch.nn.functional as F
import torch.nn as nn
from collections import OrderedDict
import modules

def parse_args():
    parser = argparse.ArgumentParser(description='Transfer Learning for SWM Models')
    # Training parameters
    parser.add_argument('--batch-size', type=int, default=1024, help='Batch size.')
    parser.add_argument('--epochs', type=int, default=50, help='Number of training epochs.')
    parser.add_argument('--learning-rate', type=float, default=1e-4, help='Learning rate.')
    
    # Model parameters
    parser.add_argument('--encoder', type=str, default='medium', help='Object extractor CNN size (e.g., `small`).')
    parser.add_argument('--sigma', type=float, default=0.5, help='Energy scale.')
    parser.add_argument('--hinge', type=float, default=1., help='Hinge threshold parameter.')
    parser.add_argument('--hidden-dim', type=int, default=512, help='Number of hidden units in transition MLP.')
    parser.add_argument('--embedding-dim', type=int, default=4, help='Dimensionality of embedding.')
    parser.add_argument('--action-dim', type=int, default=6, help='Dimensionality of action space.')
    parser.add_argument('--num-objects', type=int, default=3, help='Number of object slots in model.')
    parser.add_argument('--ignore-action', action='store_true', default=False, help='Ignore action in GNN transition model.')
    parser.add_argument('--copy-action', action='store_true', default=True, help='Apply same action to all object slots.')
    
    # Decoder parameters
    parser.add_argument('--decoder', action='store_true', default=False, help='Use decoder and pixel-based loss.')
    
    # Device parameters
    parser.add_argument('--no-cuda', action='store_true', default=False, help='Disable CUDA training.')
    parser.add_argument('--device-id', type=int, default=0, help='CUDA device ID.')
    parser.add_argument('--seed', type=int, default=42, help='Random seed.')
    parser.add_argument('--log-interval', type=int, default=20, help='Batches to wait before logging training status.')
    
    # Dataset parameters
    parser.add_argument('--pretrained-model', type=str, required=True, help='Path to the pre-trained model file.')
    parser.add_argument('--new-dataset', type=str, required=True, help='Path to the new dataset (e.g., Pong).')
    
    # Experiment parameters
    parser.add_argument('--name', type=str, default='transfer_experiment', help='Experiment name.')
    parser.add_argument('--save-folder', type=str, default='checkpoints_transfer', help='Path to save checkpoints.')
    
    return parser.parse_args()

def main():
    args = parse_args()
    args.cuda = not args.no_cuda and torch.cuda.is_available()
    
    # Set up experiment name and directories
    now = datetime.datetime.now()
    timestamp = now.isoformat()
    
    exp_name = args.name if args.name != 'transfer_experiment' else timestamp
    save_folder = os.path.join(args.save_folder, exp_name)
    os.makedirs(save_folder, exist_ok=True)
    
    # Set up logging
    log_file = os.path.join(save_folder, 'log.txt')
    logging.basicConfig(level=logging.INFO, format='%(message)s')
    logger = logging.getLogger()
    logger.addHandler(logging.FileHandler(log_file, 'a'))
    print = logger.info
    
    # Save metadata
    meta_file = os.path.join(save_folder, 'metadata.pkl')
    pickle.dump({'args': args}, open(meta_file, "wb"))
    
    # Set device
    device = torch.device(f'cuda:{args.device_id}' if args.cuda else 'cpu')
    
    # Set random seeds
    np.random.seed(args.seed)
    torch.manual_seed(args.seed)
    if args.cuda:
        torch.cuda.manual_seed(args.seed)
    
    # Load new dataset
    print('Loading new dataset...')
    dataset = utils.StateTransitionsDataset(hdf5_file=args.new_dataset)
    train_loader = data.DataLoader(dataset, batch_size=args.batch_size, shuffle=True, num_workers=4)
    
    # Get input shape from data
    obs = next(iter(train_loader))[0]
    input_shape = obs[0].size()
    
    # Initialize model
    print('Initializing model...')
    model = modules.ContrastiveSWM(
        embedding_dim=args.embedding_dim,
        hidden_dim=args.hidden_dim,
        action_dim=args.action_dim,
        input_dims=input_shape,
        num_objects=args.num_objects,
        sigma=args.sigma,
        hinge=args.hinge,
        ignore_action=args.ignore_action,
        copy_action=args.copy_action,
        encoder=args.encoder
    ).to(device)
    # model = SpaceToPong(num_actions=args.action_dim).to(device)


    # Initialize weights (optional, since we are loading pre-trained weights)
    model.apply(utils.weights_init)
    
    # Load pre-trained weights
    print(f'Loading pre-trained model from {args.pretrained_model}...')
    pretrained_state = torch.load(args.pretrained_model, map_location=device)
    filtered_state = {k: v for k, v in pretrained_state.items() if 'some_layer' not in k}
    model.load_state_dict(filtered_state, strict=False)
    # model.load_state_dict(pretrained_state, strict=False)
    
    # Optionally freeze encoder layers to retain learned features
    freeze_encoder = True
    if freeze_encoder:
        print('Freezing encoder layers...')
        for name, param in model.obj_extractor.named_parameters():
            param.requires_grad = False
        for name, param in model.obj_encoder.named_parameters():
            param.requires_grad = False
    
    # Initialize optimizer (only parameters that require gradients)
    optimizer = torch.optim.Adam(filter(lambda p: p.requires_grad, model.parameters()), lr=args.learning_rate)
    
    # Initialize decoder if needed
    if args.decoder:
        print('Initializing decoder...')
        if args.encoder == 'large':
            decoder = modules.DecoderCNNLarge(
                input_dim=args.embedding_dim,
                num_objects=args.num_objects,
                hidden_dim=args.hidden_dim // 16,
                output_size=input_shape
            ).to(device)
        elif args.encoder == 'medium':
            decoder = modules.DecoderCNNMedium(
                input_dim=args.embedding_dim,
                num_objects=args.num_objects,
                hidden_dim=args.hidden_dim // 16,
                output_size=input_shape
            ).to(device)
        elif args.encoder == 'small':
            decoder = modules.DecoderCNNSmall(
                input_dim=args.embedding_dim,
                num_objects=args.num_objects,
                hidden_dim=args.hidden_dim // 16,
                output_size=input_shape
            ).to(device)
        else:
            raise ValueError(f"Unknown encoder type: {args.encoder}")
        
        decoder.apply(utils.weights_init)
        
        # Load decoder weights if available (optional)
        decoder_path = os.path.splitext(args.pretrained_model)[0] + '_decoder.pt'
        if os.path.exists(decoder_path):
            print(f'Loading pre-trained decoder from {decoder_path}...')
            decoder.load_state_dict(torch.load(decoder_path, map_location=device))
        
        # Initialize decoder optimizer
        optimizer_dec = torch.optim.Adam(decoder.parameters(), lr=args.learning_rate)
    
    # Set up saving paths
    model_file = os.path.join(save_folder, 'fine_tuned_model.pt')
    if args.decoder:
        decoder_file = os.path.join(save_folder, 'fine_tuned_decoder.pt')
    
    # Training loop
    print('Starting transfer learning...')
    step = 0
    best_loss = 1e9
    
    for epoch in range(1, args.epochs + 1):
        model.train()
        if args.decoder:
            decoder.train()
        train_loss = 0
        
        for batch_idx, data_batch in enumerate(train_loader):
            data_batch = [tensor.to(device) for tensor in data_batch]
            optimizer.zero_grad()
            if args.decoder:
                optimizer_dec.zero_grad()
                obs, action, next_obs = data_batch
                objs = model.obj_extractor(obs)
                # print(f"Shape of objs: {objs.shape}")
                # print(f"Shape of obs: {obs.shape}")
                # print(f"Shape of action: {action.shape}")
                # Take a random 100 features of the objs vector
                # objs = objs.view(objs.size(0), -1)  
                # indices = torch.randperm(objs.size(1))[:100]  # Get random 100 indices
                # objs = objs[:, indices]  # Select the random 100 features
                state = model.obj_encoder(objs)
<<<<<<< HEAD

                # print(f"Shape of state: {state.shape}")
=======
>>>>>>> 25a84d27
                
                rec = torch.sigmoid(decoder(state))
                loss = F.binary_cross_entropy(rec, obs, reduction='sum') / obs.size(0)

                next_state_pred = state + model.transition_model(state, action)
                next_rec = torch.sigmoid(decoder(next_state_pred))
                next_loss = F.binary_cross_entropy(next_rec, next_obs, reduction='sum') / obs.size(0)
                loss += next_loss
            else:
                obs, action, next_obs = data_batch
                loss = model.contrastive_loss(obs, action, next_obs)
			
            loss.backward()
            train_loss += loss.item()
            optimizer.step()
            if args.decoder:
                optimizer_dec.step()
			
            if batch_idx % args.log_interval == 0:
                print(f'Epoch: {epoch} [{batch_idx * len(data_batch[0])}/{len(train_loader.dataset)} '
                        f'({100. * batch_idx / len(train_loader):.0f}%)]\tLoss: {loss.item() / len(data_batch[0]):.6f}')
			
            step += 1
        
        avg_loss = train_loss / len(train_loader.dataset)
        print(f'====> Epoch: {epoch} Average loss: {avg_loss:.6f}')
        
        # Save the best model
        if avg_loss < best_loss:
            best_loss = avg_loss
            torch.save(model.state_dict(), model_file)
            if args.decoder:
                torch.save(decoder.state_dict(), decoder_file)
            print(f'Best model saved with loss {best_loss:.6f}')
        
        # Save model checkpoint every 10 epochs
        if epoch % 10 == 0:
            checkpoint_file = os.path.join(save_folder, f'model_epoch_{epoch}.pt')
            torch.save(model.state_dict(), checkpoint_file)
            if args.decoder:
                checkpoint_decoder_file = os.path.join(save_folder, f'decoder_epoch_{epoch}.pt')
                torch.save(decoder.state_dict(), checkpoint_decoder_file)
            print(f'Saved model checkpoint at epoch {epoch}')
    
    print('Transfer learning completed.')

if __name__ == '__main__':
    main()<|MERGE_RESOLUTION|>--- conflicted
+++ resolved
@@ -213,11 +213,6 @@
                 # indices = torch.randperm(objs.size(1))[:100]  # Get random 100 indices
                 # objs = objs[:, indices]  # Select the random 100 features
                 state = model.obj_encoder(objs)
-<<<<<<< HEAD
-
-                # print(f"Shape of state: {state.shape}")
-=======
->>>>>>> 25a84d27
                 
                 rec = torch.sigmoid(decoder(state))
                 loss = F.binary_cross_entropy(rec, obs, reduction='sum') / obs.size(0)
